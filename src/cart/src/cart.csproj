--- conflicted
+++ resolved
@@ -15,7 +15,6 @@
   </PropertyGroup>
 
   <ItemGroup>
-    <!-- Keeping Grpc.AspNetCore* to 2.67 due to https://github.com/grpc/grpc/issues/38538 -->
     <PackageReference Include="Grpc.AspNetCore" Version="2.67.0" />
     <PackageReference Include="Grpc.AspNetCore.HealthChecks" Version="2.67.0" />
     <PackageReference Include="OpenTelemetry.Exporter.OpenTelemetryProtocol" Version="1.11.2" />
@@ -31,15 +30,12 @@
     <PackageReference Include="StackExchange.Redis" Version="2.8.31" />
     <PackageReference Include="OpenFeature.Contrib.Providers.Flagd" Version="0.3.2" />
     <PackageReference Include="OpenFeature.Contrib.Hooks.Otel" Version="0.2.0" />
-<<<<<<< HEAD
     <PackageReference Include="OpenFeature" Version="2.3.1" />
     <PackageReference Include="Dapr.AspNetCore" Version="1.15.2" />
 
-=======
     <PackageReference Include="OpenFeature" Version="2.4.0" />
     <PackageReference Include="OpenFeature.DependencyInjection" Version="2.4.0" />
     <PackageReference Include="OpenFeature.Hosting" Version="2.4.0" />
->>>>>>> 858f5ffb
   </ItemGroup>
 
   <ItemGroup>
