--- conflicted
+++ resolved
@@ -2,27 +2,15 @@
 # SPDX-License-Identifier: Apache-2.0
 
 
-<<<<<<< HEAD
-FROM golang:1.23-alpine AS builder
-=======
+
 FROM golang:1.24-bookworm AS builder
->>>>>>> 858f5ffb
 
 WORKDIR /usr/src/app/
 
-COPY ./src/product-catalog/go.mod go.mod
-COPY ./src/product-catalog/go.sum go.sum
-
-<<<<<<< HEAD
-
-
 RUN --mount=type=cache,target=/go/pkg/mod/ \
-    --mount=type=cache,target=/root/.cache/go-build \
-    --mount=type=bind,rw,source=./src/product-catalog,target=. \
-    go build -ldflags "-s -w" -o /go/bin/product-catalog/ ./
-=======
-RUN go mod download
->>>>>>> 858f5ffb
+    --mount=type=bind,source=./src/product-catalog/go.sum,target=go.sum \
+    --mount=type=bind,source=./src/product-catalog/go.mod,target=go.mod \
+    go mod download
 
 COPY ./src/product-catalog/genproto/oteldemo/ genproto/oteldemo/
 COPY ./src/product-catalog/products/ products/
